--- conflicted
+++ resolved
@@ -76,13 +76,7 @@
 register_element_cls('w:body',     CT_Body)
 register_element_cls('w:document', CT_Document)
 
-<<<<<<< HEAD
-from .numbering import (
-    CT_Num, CT_AbstractNum, CT_Numbering, CT_NumLvl, CT_NumPr
-)
-=======
-from .numbering import CT_Num, CT_Numbering, CT_NumLvl, CT_NumPr  # noqa
->>>>>>> da75fcf0
+from .numbering import CT_Num, CT_AbstractNum,  CT_Numbering, CT_NumLvl, CT_NumPr  # noqa
 register_element_cls('w:abstractNumId', CT_DecimalNumber)
 register_element_cls('w:ilvl',          CT_DecimalNumber)
 register_element_cls('w:lvlOverride',   CT_NumLvl)
@@ -142,11 +136,7 @@
 register_element_cls('wp:extent',     CT_PositiveSize2D)
 register_element_cls('wp:inline',     CT_Inline)
 
-<<<<<<< HEAD
-from .styles import CT_DocDefaults, CT_RPrDefault, CT_PPrDefault, CT_LatentStyles, CT_LsdException, CT_Style, CT_Styles
-=======
-from .styles import CT_LatentStyles, CT_LsdException, CT_Style, CT_Styles  # noqa
->>>>>>> da75fcf0
+from .styles import CT_DocDefaults, CT_RPrDefault, CT_PPrDefault, CT_LatentStyles, CT_LsdException, CT_Style, CT_Styles  # noqa
 register_element_cls('w:basedOn',        CT_String)
 register_element_cls('w:docDefaults',   CT_DocDefaults)
 register_element_cls('w:rPrDefault',   CT_RPrDefault)
@@ -163,12 +153,6 @@
 register_element_cls('w:uiPriority',     CT_DecimalNumber)
 register_element_cls('w:unhideWhenUsed', CT_OnOff)
 
-<<<<<<< HEAD
-from .table import (
-    CT_Height, CT_Row, CT_Tbl, CT_TblGrid, CT_TblGridCol, CT_TblLayoutType,
-    CT_TblPr, CT_TblWidth, CT_TblMar, CT_Tc, CT_TcPr, CT_TrPr, CT_VerticalJc,
-    CT_VMerge, CT_TblBoarders, CT_Bottom, CT_TcBorders
-=======
 from .table import (  # noqa
     CT_Height,
     CT_Row,
@@ -182,8 +166,11 @@
     CT_TcPr,
     CT_TrPr,
     CT_VMerge,
+    CT_TblMar,
     CT_VerticalJc,
->>>>>>> da75fcf0
+    CT_TblBoarders,
+    CT_Bottom,
+    CT_TcBorders,
 )
 register_element_cls('w:bidiVisual', CT_OnOff)
 register_element_cls('w:gridCol',    CT_TblGridCol)
