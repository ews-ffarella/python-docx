--- conflicted
+++ resolved
@@ -35,7 +35,7 @@
         new_p = OxmlElement('w:p')
         self.addprevious(new_p)
         return new_p
-    
+
     def link_comment(self, _id, rangeStart=0, rangeEnd=0):
         rStart = OxmlElement('w:commentRangeStart')
         rStart._id = _id
@@ -52,7 +52,7 @@
                 self.insert(rangeEnd+1, rEnd)
 
     def add_comm(self, author, comment_part, initials, dtime, comment_text, rangeStart, rangeEnd):
-        
+
         comment = comment_part.add_comment(author, initials, dtime)
         comment._add_p(comment_text)
         _r = self.add_r()
@@ -66,7 +66,7 @@
         footnote._add_p(' '+text)
         _r = self.add_r()
         _r.add_footnote_reference(footnote._id)
-        
+
         return footnote
 
     def footnote_style(self):
@@ -120,32 +120,28 @@
         if pPr is None:
             return None
         return pPr.style
-    
+
     @property
     def comment_id(self):
-        _id = self.xpath('./w:commentRangeStart/@w:id')    
+        _id = self.xpath('./w:commentRangeStart/@w:id')
         if len(_id) > 1 or len(_id) == 0:
             return None
         else:
             return int(_id[0])
-        
+
     @property
     def footnote_ids(self):
         _id = self.xpath('./w:r/w:footnoteReference/@w:id')
         if  len(_id) == 0 :
             return None
         else:
-            return _id 
+            return _id
 
-<<<<<<< HEAD
     def copy_ppr(self,pprCopy):
         pPr = self.get_or_add_pPr()
         if not pprCopy is None:
             for p in pprCopy[:]:
                 pPr.append(p)
-=======
-        
->>>>>>> 623ab28c
     @style.setter
     def style(self, style):
         pPr = self.get_or_add_pPr()
