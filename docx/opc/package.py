--- conflicted
+++ resolved
@@ -4,27 +4,16 @@
 
 from __future__ import absolute_import, division, print_function, unicode_literals
 
-<<<<<<< HEAD
-from .constants import RELATIONSHIP_TYPE as RT
-from .packuri import PACKAGE_URI
-from .part import PartFactory
-from .parts.coreprops import CorePropertiesPart
-from docx.parts.comments import CommentsPart
-from ..parts.footnotes import FootnotesPart
-from .pkgreader import PackageReader
-from .pkgwriter import PackageWriter
-from .rel import Relationships
-from .shared import lazyproperty
-=======
 from docx.opc.constants import RELATIONSHIP_TYPE as RT
 from docx.opc.packuri import PACKAGE_URI, PackURI
 from docx.opc.part import PartFactory
 from docx.opc.parts.coreprops import CorePropertiesPart
 from docx.opc.pkgreader import PackageReader
 from docx.opc.pkgwriter import PackageWriter
+from docx.parts.comments import CommentsPart
+from docx.parts.footnotes import FootnotesPart
 from docx.opc.rel import Relationships
 from docx.opc.shared import lazyproperty
->>>>>>> da75fcf0
 
 
 class OpcPackage(object):
