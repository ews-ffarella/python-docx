--- conflicted
+++ resolved
@@ -1,36 +1,5 @@
 # encoding: utf-8
 
-<<<<<<< HEAD
-"""
-|DocumentPart| and closely related objects
-"""
-
-from __future__ import (
-    absolute_import, division, print_function, unicode_literals
-)
-
-from ..document import Document
-from .numbering import NumberingPart
-from ..opc.constants import RELATIONSHIP_TYPE as RT
-from ..opc.part import XmlPart
-from ..oxml.shape import CT_Inline
-from ..shape import InlineShapes
-from ..shared import lazyproperty
-from .settings import SettingsPart
-from .styles import StylesPart
-from .comments import CommentsPart
-from .footnotes import FootnotesPart
-
-
-class DocumentPart(XmlPart):
-    """
-    Main document part of a WordprocessingML (WML) package, aka a .docx file.
-    Acts as broker to other parts such as image, core properties, and style
-    parts. It also acts as a convenient delegate when a mid-document object
-    needs a service involving a remote ancestor. The `Parented.part` property
-    inherited by many content objects provides access to this part object for
-    that purpose.
-=======
 """|DocumentPart| and closely related objects"""
 
 from __future__ import absolute_import, division, print_function, unicode_literals
@@ -39,9 +8,11 @@
 from docx.opc.constants import RELATIONSHIP_TYPE as RT
 from docx.parts.hdrftr import FooterPart, HeaderPart
 from docx.parts.numbering import NumberingPart
-from docx.parts.settings import SettingsPart
+from docx.parts.settings import SettingsParts
 from docx.parts.story import BaseStoryPart
 from docx.parts.styles import StylesPart
+from docx.parts.comments import CommentsPart
+from docx.parts.footnotes import FootnotesPart
 from docx.shape import InlineShapes
 from docx.shared import lazyproperty
 
@@ -53,7 +24,6 @@
     also acts as a convenient delegate when a mid-document object needs a service
     involving a remote ancestor. The `Parented.part` property inherited by many content
     objects provides access to this part object for that purpose.
->>>>>>> da75fcf0
     """
 
     def add_footer_part(self):
@@ -186,6 +156,7 @@
             styles_part = StylesPart.default(self.package)
             self.relate_to(styles_part, RT.STYLES)
             return styles_part
+    
     @lazyproperty
     def comments_part(self):
         """
