"""Custom element classes for tables."""

from __future__ import annotations

from typing import TYPE_CHECKING, Callable, cast

from docx.enum.table import WD_CELL_VERTICAL_ALIGNMENT, WD_ROW_HEIGHT_RULE, WD_TABLE_DIRECTION
from docx.exceptions import InvalidSpanError
from docx.oxml.ns import nsdecls, qn, nsmap
from docx.oxml.parser import parse_xml
<<<<<<< HEAD
from docx.oxml.parser import OxmlElement
=======
from docx.oxml.shared import CT_DecimalNumber
>>>>>>> 0cf6d71f
from docx.oxml.simpletypes import (
    ST_Merge,
    ST_TblLayoutType,
    ST_TblWidth,
    ST_TwipsMeasure,
    XsdInt,
    ST_String
)
from docx.oxml.text.paragraph import CT_P
from docx.oxml.xmlchemy import (
    BaseOxmlElement,
    OneAndOnlyOne,
    OneOrMore,
    OptionalAttribute,
    RequiredAttribute,
    ZeroOrMore,
    ZeroOrOne,
)
from docx.shared import Emu, Length, Twips

if TYPE_CHECKING:
    from docx.enum.table import WD_TABLE_ALIGNMENT
    from docx.enum.text import WD_ALIGN_PARAGRAPH
    from docx.oxml.shared import CT_OnOff, CT_String
    from docx.oxml.text.parfmt import CT_Jc


class CT_Height(BaseOxmlElement):
    """Used for `w:trHeight` to specify a row height and row height rule."""

    val: Length | None = OptionalAttribute(  # pyright: ignore[reportAssignmentType]
        "w:val", ST_TwipsMeasure
    )
    hRule: WD_ROW_HEIGHT_RULE | None = OptionalAttribute(  # pyright: ignore[reportAssignmentType]
        "w:hRule", WD_ROW_HEIGHT_RULE
    )


class CT_Row(BaseOxmlElement):
    """``<w:tr>`` element."""

    add_tc: Callable[[], CT_Tc]
    get_or_add_trPr: Callable[[], CT_TrPr]
    _add_trPr: Callable[[], CT_TrPr]

    tc_lst: list[CT_Tc]
    # -- custom inserter below --
    tblPrEx: CT_TblPrEx | None = ZeroOrOne("w:tblPrEx")  # pyright: ignore[reportAssignmentType]
    # -- custom inserter below --
    trPr: CT_TrPr | None = ZeroOrOne("w:trPr")  # pyright: ignore[reportAssignmentType]
    tc = ZeroOrMore("w:tc")

    @property
    def grid_after(self) -> int:
        """The number of unpopulated layout-grid cells at the end of this row."""
        trPr = self.trPr
        if trPr is None:
            return 0
        return trPr.grid_after

    @property
    def grid_before(self) -> int:
        """The number of unpopulated layout-grid cells at the start of this row."""
        trPr = self.trPr
        if trPr is None:
            return 0
        return trPr.grid_before

    def tc_at_grid_offset(self, grid_offset: int) -> CT_Tc:
        """The `tc` element in this tr at exact `grid offset`.

        Raises ValueError when this `w:tr` contains no `w:tc` with exact starting `grid_offset`.
        """
        # -- account for omitted cells at the start of the row --
        remaining_offset = grid_offset - self.grid_before

        for tc in self.tc_lst:
            # -- We've gone past grid_offset without finding a tc, no sense searching further. --
            if remaining_offset < 0:
                break
            # -- We've arrived at grid_offset, this is the `w:tc` we're looking for. --
            if remaining_offset == 0:
                return tc
            # -- We're not there yet, skip forward the number of layout-grid cells this cell
            # -- occupies.
            remaining_offset -= tc.grid_span

        raise ValueError(f"no `tc` element at grid_offset={grid_offset}")

    @property
    def tr_idx(self) -> int:
        """Index of this `w:tr` element within its parent `w:tbl` element."""
        tbl = cast(CT_Tbl, self.getparent())
        return tbl.tr_lst.index(self)

    @property
    def trHeight_hRule(self) -> WD_ROW_HEIGHT_RULE | None:
        """The value of `./w:trPr/w:trHeight/@w:hRule`, or |None| if not present."""
        trPr = self.trPr
        if trPr is None:
            return None
        return trPr.trHeight_hRule

    @trHeight_hRule.setter
    def trHeight_hRule(self, value: WD_ROW_HEIGHT_RULE | None):
        trPr = self.get_or_add_trPr()
        trPr.trHeight_hRule = value

    @property
    def trHeight_val(self):
        """Return the value of `w:trPr/w:trHeight@w:val`, or |None| if not present."""
        trPr = self.trPr
        if trPr is None:
            return None
        return trPr.trHeight_val

    @trHeight_val.setter
    def trHeight_val(self, value: Length | None):
        trPr = self.get_or_add_trPr()
        trPr.trHeight_val = value

    def _insert_tblPrEx(self, tblPrEx: CT_TblPrEx):
        self.insert(0, tblPrEx)

    def _insert_trPr(self, trPr: CT_TrPr):
        tblPrEx = self.tblPrEx
        if tblPrEx is not None:
            tblPrEx.addnext(trPr)
        else:
            self.insert(0, trPr)

    def _new_tc(self):
        return CT_Tc.new()


class CT_Tbl(BaseOxmlElement):
    """``<w:tbl>`` element."""

    add_tr: Callable[[], CT_Row]
    tr_lst: list[CT_Row]

    tblPr: CT_TblPr = OneAndOnlyOne("w:tblPr")  # pyright: ignore[reportAssignmentType]
    tblGrid: CT_TblGrid = OneAndOnlyOne("w:tblGrid")  # pyright: ignore[reportAssignmentType]
    tr = ZeroOrMore("w:tr")

    @property
    def bidiVisual_val(self) -> bool | None:
        """Value of `./w:tblPr/w:bidiVisual/@w:val` or |None| if not present.

        Controls whether table cells are displayed right-to-left or left-to-right.
        """
        bidiVisual = self.tblPr.bidiVisual
        if bidiVisual is None:
            return None
        return bidiVisual.val

    @bidiVisual_val.setter
    def bidiVisual_val(self, value: WD_TABLE_DIRECTION | None):
        tblPr = self.tblPr
        if value is None:
            tblPr._remove_bidiVisual()  # pyright: ignore[reportPrivateUsage]
        else:
            tblPr.get_or_add_bidiVisual().val = bool(value)

    @property
    def col_count(self):
        """The number of grid columns in this table."""
        return len(self.tblGrid.gridCol_lst)

    def iter_tcs(self):
        """Generate each of the `w:tc` elements in this table, left to right and top to
        bottom.

        Each cell in the first row is generated, followed by each cell in the second
        row, etc.
        """
        for tr in self.tr_lst:
            for tc in tr.tc_lst:
                yield tc

    @classmethod
    def new_tbl(cls, rows: int, cols: int, width: Length) -> CT_Tbl:
        """Return a new `w:tbl` element having `rows` rows and `cols` columns.

        `width` is distributed evenly between the columns.
        """
        return cast(CT_Tbl, parse_xml(cls._tbl_xml(rows, cols, width)))

    @property
    def tblStyle_val(self) -> str | None:
        """`w:tblPr/w:tblStyle/@w:val` (a table style id) or |None| if not present."""
        tblStyle = self.tblPr.tblStyle
        if tblStyle is None:
            return None
        return tblStyle.val

    @tblStyle_val.setter
    def tblStyle_val(self, styleId: str | None) -> None:
        """Set the value of `w:tblPr/w:tblStyle/@w:val` (a table style id) to `styleId`.

        If `styleId` is None, remove the `w:tblStyle` element.
        """
        tblPr = self.tblPr
        tblPr._remove_tblStyle()  # pyright: ignore[reportPrivateUsage]
        if styleId is None:
            return
        tblPr._add_tblStyle().val = styleId  # pyright: ignore[reportPrivateUsage]

    @classmethod
    def _tbl_xml(cls, rows: int, cols: int, width: Length) -> str:
        col_width = Emu(width // cols) if cols > 0 else Emu(0)
        return (
            f"<w:tbl {nsdecls('w')}>\n"
            f"  <w:tblPr>\n"
            f'    <w:tblW w:type="auto" w:w="0"/>\n'
            f'    <w:tblLook w:firstColumn="1" w:firstRow="1"\n'
            f'               w:lastColumn="0" w:lastRow="0" w:noHBand="0"\n'
            f'               w:noVBand="1" w:val="04A0"/>\n'
            f"  </w:tblPr>\n"
            f"{cls._tblGrid_xml(cols, col_width)}"
            f"{cls._trs_xml(rows, cols, col_width)}"
            f"</w:tbl>\n"
        )

    @classmethod
    def _tblGrid_xml(cls, col_count: int, col_width: Length) -> str:
        xml = "  <w:tblGrid>\n"
        for _ in range(col_count):
            xml += '    <w:gridCol w:w="%d"/>\n' % col_width.twips
        xml += "  </w:tblGrid>\n"
        return xml

    @classmethod
    def _trs_xml(cls, row_count: int, col_count: int, col_width: Length) -> str:
        return f"  <w:tr>\n{cls._tcs_xml(col_count, col_width)}  </w:tr>\n" * row_count

    @classmethod
    def _tcs_xml(cls, col_count: int, col_width: Length) -> str:
        return (
            f"    <w:tc>\n"
            f"      <w:tcPr>\n"
            f'        <w:tcW w:type="dxa" w:w="{col_width.twips}"/>\n'
            f"      </w:tcPr>\n"
            f"      <w:p/>\n"
            f"    </w:tc>\n"
        ) * col_count

    @property
    def _section(self):
        body = self.getparent()
        sections = body.findall('.//w:sectPr', {'w':nsmap['w']})
        if len(sections) == 1:
            return sections[0]
        else:
            tbl_index = body.index(self)
            for i,sect in enumerate(sections):
                if i == len(sections) - 1 :
                    return sect
                else:
                    if body.index(sect.getparent().getparent()) > tbl_index:
                        return sect

class CT_TblGrid(BaseOxmlElement):
    """`w:tblGrid` element.

    Child of `w:tbl`, holds `w:gridCol> elements that define column count, width, etc.
    """

    add_gridCol: Callable[[], CT_TblGridCol]
    gridCol_lst: list[CT_TblGridCol]

    gridCol = ZeroOrMore("w:gridCol", successors=("w:tblGridChange",))


class CT_TblGridCol(BaseOxmlElement):
    """`w:gridCol` element, child of `w:tblGrid`, defines a table column."""

    w: Length | None = OptionalAttribute(  # pyright: ignore[reportAssignmentType]
        "w:w", ST_TwipsMeasure
    )

    @property
    def gridCol_idx(self) -> int:
        """Index of this `w:gridCol` element within its parent `w:tblGrid` element."""
        tblGrid = cast(CT_TblGrid, self.getparent())
        return tblGrid.gridCol_lst.index(self)


class CT_TblLayoutType(BaseOxmlElement):
    """`w:tblLayout` element.

    Specifies whether column widths are fixed or can be automatically adjusted based on
    content.
    """

    type: str | None = OptionalAttribute(  # pyright: ignore[reportAssignmentType]
        "w:type", ST_TblLayoutType
    )

class CT_TblBoarders(BaseOxmlElement):
    pass

class CT_TblPr(BaseOxmlElement):
    """``<w:tblPr>`` element, child of ``<w:tbl>``, holds child elements that define
    table properties such as style and borders."""

    get_or_add_bidiVisual: Callable[[], CT_OnOff]
    get_or_add_jc: Callable[[], CT_Jc]
    get_or_add_tblLayout: Callable[[], CT_TblLayoutType]
    _add_tblStyle: Callable[[], CT_String]
    _remove_bidiVisual: Callable[[], None]
    _remove_jc: Callable[[], None]
    _remove_tblStyle: Callable[[], None]

    _tag_seq = (
        "w:tblStyle",
        "w:tblpPr",
        "w:tblOverlap",
        "w:bidiVisual",
        "w:tblStyleRowBandSize",
        "w:tblStyleColBandSize",
        "w:tblW",
        "w:jc",
        "w:tblCellSpacing",
        "w:tblInd",
        "w:tblBorders",
        "w:shd",
        "w:tblLayout",
        "w:tblCellMar",
        "w:tblLook",
        "w:tblCaption",
        "w:tblDescription",
        "w:tblPrChange",
    )
<<<<<<< HEAD
    tblStyle = ZeroOrOne("w:tblStyle", successors=_tag_seq[1:])
    bidiVisual = ZeroOrOne("w:bidiVisual", successors=_tag_seq[4:])
    tblW =ZeroOrOne ("w:tblW", successors=("w:tblPr",))
    tblCellMar = ZeroOrOne('w:tblCellMar', successors=("w:tblPr",))
    jc = ZeroOrOne("w:jc", successors=_tag_seq[8:])
    tblLayout = ZeroOrOne("w:tblLayout", successors=_tag_seq[13:])
    tblBorders = ZeroOrOne("w:tblBorders", successors=("w:tblPr",))
=======
    tblStyle: CT_String | None = ZeroOrOne(  # pyright: ignore[reportAssignmentType]
        "w:tblStyle", successors=_tag_seq[1:]
    )
    bidiVisual: CT_OnOff | None = ZeroOrOne(  # pyright: ignore[reportAssignmentType]
        "w:bidiVisual", successors=_tag_seq[4:]
    )
    jc: CT_Jc | None = ZeroOrOne(  # pyright: ignore[reportAssignmentType]
        "w:jc", successors=_tag_seq[8:]
    )
    tblLayout: CT_TblLayoutType | None = ZeroOrOne(  # pyright: ignore[reportAssignmentType]
        "w:tblLayout", successors=_tag_seq[13:]
    )
>>>>>>> 0cf6d71f
    del _tag_seq

    @property
    def alignment(self) -> WD_TABLE_ALIGNMENT | None:
        """Horizontal alignment of table, |None| if `./w:jc` is not present."""
        jc = self.jc
        if jc is None:
            return None
        return cast("WD_TABLE_ALIGNMENT | None", jc.val)

    @alignment.setter
    def alignment(self, value: WD_TABLE_ALIGNMENT | None):
        self._remove_jc()
        if value is None:
            return
        jc = self.get_or_add_jc()
        jc.val = cast("WD_ALIGN_PARAGRAPH", value)

    @property
    def autofit(self) -> bool:
        """|False| when there is a `w:tblLayout` child with `@w:type="fixed"`.

        Otherwise |True|.
        """
        tblLayout = self.tblLayout
        return True if tblLayout is None else tblLayout.type != "fixed"

    @autofit.setter
    def autofit(self, value: bool):
        tblLayout = self.get_or_add_tblLayout()
        tblLayout.type = "autofit" if value else "fixed"

    @property
    def style(self):
        """Return the value of the ``val`` attribute of the ``<w:tblStyle>`` child or
        |None| if not present."""
        tblStyle = self.tblStyle
        if tblStyle is None:
            return None
        return tblStyle.val

    @style.setter
    def style(self, value: str | None):
        self._remove_tblStyle()
        if value is None:
            return
        self._add_tblStyle().val = value


class CT_TblPrEx(BaseOxmlElement):
    """`w:tblPrEx` element, exceptions to table-properties.

    Applied at a lower level, like a `w:tr` to modify the appearance. Possibly used when
    two tables are merged. For more see:
    http://officeopenxml.com/WPtablePropertyExceptions.php
    """


class CT_TblWidth(BaseOxmlElement):
    """Used for `w:tblW` and `w:tcW` and others, specifies a table-related width."""

    # the type for `w` attr is actually ST_MeasurementOrPercent, but using
    # XsdInt for now because only dxa (twips) values are being used. It's not
    # entirely clear what the semantics are for other values like -01.4mm
    w: int = RequiredAttribute("w:w", XsdInt)  # pyright: ignore[reportAssignmentType]
    type = RequiredAttribute("w:type", ST_TblWidth)

    @property
    def width(self) -> Length | None:
        """EMU length indicated by the combined `w:w` and `w:type` attrs."""
        if self.type != "dxa":
            return None
        return Twips(self.w)

    @width.setter
    def width(self, value: Length):
        self.type = "dxa"
        self.w = Emu(value).twips


class CT_Tc(BaseOxmlElement):
    """`w:tc` table cell element."""

    add_p: Callable[[], CT_P]
    get_or_add_tcPr: Callable[[], CT_TcPr]
    p_lst: list[CT_P]
    tbl_lst: list[CT_Tbl]
    _insert_tbl: Callable[[CT_Tbl], CT_Tbl]
    _new_p: Callable[[], CT_P]

    # -- tcPr has many successors, `._insert_tcPr()` is overridden below --
    tcPr: CT_TcPr | None = ZeroOrOne("w:tcPr")  # pyright: ignore[reportAssignmentType]
    p = OneOrMore("w:p")
    tbl = OneOrMore("w:tbl")

    @property
    def bottom(self) -> int:
        """The row index that marks the bottom extent of the vertical span of this cell.

        This is one greater than the index of the bottom-most row of the span, similar
        to how a slice of the cell's rows would be specified.
        """
        if self.vMerge is not None:
            tc_below = self._tc_below
            if tc_below is not None and tc_below.vMerge == ST_Merge.CONTINUE:
                return tc_below.bottom
        return self._tr_idx + 1

    def clear_content(self):
        """Remove all content elements, preserving `w:tcPr` element if present.

        Note that this leaves the `w:tc` element in an invalid state because it doesn't
        contain at least one block-level element. It's up to the caller to add a
        `w:p`child element as the last content element.
        """
        # -- remove all cell inner-content except a `w:tcPr` when present. --
        for e in self.xpath("./*[not(self::w:tcPr)]"):
            self.remove(e)

    @property
    def grid_offset(self) -> int:
        """Starting offset of `tc` in the layout-grid columns of its table.

        A cell in the leftmost grid-column has offset 0.
        """
        grid_before = self._tr.grid_before
        preceding_tc_grid_spans = sum(
            tc.grid_span for tc in self.xpath("./preceding-sibling::w:tc")
        )
        return grid_before + preceding_tc_grid_spans

    @property
    def grid_span(self) -> int:
        """The integer number of columns this cell spans.

        Determined by ./w:tcPr/w:gridSpan/@val, it defaults to 1.
        """
        tcPr = self.tcPr
        return 1 if tcPr is None else tcPr.grid_span

    @grid_span.setter
    def grid_span(self, value: int):
        tcPr = self.get_or_add_tcPr()
        tcPr.grid_span = value

    @property
    def inner_content_elements(self) -> list[CT_P | CT_Tbl]:
        """Generate all `w:p` and `w:tbl` elements in this document-body.

        Elements appear in document order. Elements shaded by nesting in a `w:ins` or
        other "wrapper" element will not be included.
        """
        return self.xpath("./w:p | ./w:tbl")

    def iter_block_items(self):
        """Generate a reference to each of the block-level content elements in this
        cell, in the order they appear."""
        block_item_tags = (qn("w:p"), qn("w:tbl"), qn("w:sdt"))
        for child in self:
            if child.tag in block_item_tags:
                yield child

    @property
    def left(self) -> int:
        """The grid column index at which this ``<w:tc>`` element appears."""
        return self.grid_offset

    def merge(self, other_tc: CT_Tc) -> CT_Tc:
        """Return top-left `w:tc` element of a new span.

        Span is formed by merging the rectangular region defined by using this tc
        element and `other_tc` as diagonal corners.
        """
        top, left, height, width = self._span_dimensions(other_tc)
        top_tc = self._tbl.tr_lst[top].tc_at_grid_offset(left)
        top_tc._grow_to(width, height)
        return top_tc

    @classmethod
    def new(cls) -> CT_Tc:
        """A new `w:tc` element, containing an empty paragraph as the required EG_BlockLevelElt."""
        return cast(CT_Tc, parse_xml("<w:tc %s>\n" "  <w:p/>\n" "</w:tc>" % nsdecls("w")))

    @property
    def right(self) -> int:
        """The grid column index that marks the right-side extent of the horizontal span
        of this cell.

        This is one greater than the index of the right-most column of the span, similar
        to how a slice of the cell's columns would be specified.
        """
        return self.grid_offset + self.grid_span

    @property
    def top(self) -> int:
        """The top-most row index in the vertical span of this cell."""
        if self.vMerge is None or self.vMerge == ST_Merge.RESTART:
            return self._tr_idx
        return self._tc_above.top

    @property
    def vMerge(self) -> str | None:
        """Value of ./w:tcPr/w:vMerge/@val, |None| if w:vMerge is not present."""
        tcPr = self.tcPr
        if tcPr is None:
            return None
        return tcPr.vMerge_val

    @vMerge.setter
    def vMerge(self, value: str | None):
        tcPr = self.get_or_add_tcPr()
        tcPr.vMerge_val = value

    @property
    def width(self) -> Length | None:
        """EMU length represented in `./w:tcPr/w:tcW` or |None| if not present."""
        tcPr = self.tcPr
        if tcPr is None:
            return None
        return tcPr.width

    @width.setter
    def width(self, value: Length):
        tcPr = self.get_or_add_tcPr()
        tcPr.width = value

    def _add_width_of(self, other_tc: CT_Tc):
        """Add the width of `other_tc` to this cell.

        Does nothing if either this tc or `other_tc` does not have a specified width.
        """
        if self.width and other_tc.width:
            self.width = Length(self.width + other_tc.width)

    def _grow_to(self, width: int, height: int, top_tc: CT_Tc | None = None):
        """Grow this cell to `width` grid columns and `height` rows.

        This is accomplished by expanding horizontal spans and creating continuation
        cells to form vertical spans.
        """

        def vMerge_val(top_tc: CT_Tc):
            return (
                ST_Merge.CONTINUE
                if top_tc is not self
                else None if height == 1 else ST_Merge.RESTART
            )

        top_tc = self if top_tc is None else top_tc
        self._span_to_width(width, top_tc, vMerge_val(top_tc))
        if height > 1:
            tc_below = self._tc_below
            assert tc_below is not None
            tc_below._grow_to(width, height - 1, top_tc)

    def _insert_tcPr(self, tcPr: CT_TcPr) -> CT_TcPr:
        """Override default `._insert_tcPr()`."""
        # -- `tcPr`` has a large number of successors, but always comes first if it appears,
        # -- so just using insert(0, ...) rather than spelling out successors.
        self.insert(0, tcPr)
        return tcPr

    @property
    def _is_empty(self) -> bool:
        """True if this cell contains only a single empty `w:p` element."""
        block_items = list(self.iter_block_items())
        if len(block_items) > 1:
            return False
        # -- cell must include at least one block item but can be a `w:tbl`, `w:sdt`,
        # -- `w:customXml` or a `w:p`
        only_item = block_items[0]
        if isinstance(only_item, CT_P) and len(only_item.r_lst) == 0:
            return True
        return False

    def _move_content_to(self, other_tc: CT_Tc):
        """Append the content of this cell to `other_tc`.

        Leaves this cell with a single empty ``<w:p>`` element.
        """
        if other_tc is self:
            return
        if self._is_empty:
            return
        other_tc._remove_trailing_empty_p()
        # -- appending moves each element from self to other_tc --
        for block_element in self.iter_block_items():
            other_tc.append(block_element)
        # -- add back the required minimum single empty <w:p> element --
        self.append(self._new_p())

    def _new_tbl(self) -> None:
        raise NotImplementedError(
            "use CT_Tbl.new_tbl() to add a new table, specifying rows and columns"
        )

    @property
    def _next_tc(self) -> CT_Tc | None:
        """The `w:tc` element immediately following this one in this row, or |None| if
        this is the last `w:tc` element in the row."""
        following_tcs = self.xpath("./following-sibling::w:tc")
        return following_tcs[0] if following_tcs else None

    def _remove(self):
        """Remove this `w:tc` element from the XML tree."""
        parent_element = self.getparent()
        assert parent_element is not None
        parent_element.remove(self)

    def _remove_trailing_empty_p(self):
        """Remove last content element from this cell if it's an empty `w:p` element."""
        block_items = list(self.iter_block_items())
        last_content_elm = block_items[-1]
        if not isinstance(last_content_elm, CT_P):
            return
        p = last_content_elm
        if len(p.r_lst) > 0:
            return
        self.remove(p)

    def _span_dimensions(self, other_tc: CT_Tc) -> tuple[int, int, int, int]:
        """Return a (top, left, height, width) 4-tuple specifying the extents of the
        merged cell formed by using this tc and `other_tc` as opposite corner
        extents."""

        def raise_on_inverted_L(a: CT_Tc, b: CT_Tc):
            if a.top == b.top and a.bottom != b.bottom:
                raise InvalidSpanError("requested span not rectangular")
            if a.left == b.left and a.right != b.right:
                raise InvalidSpanError("requested span not rectangular")

        def raise_on_tee_shaped(a: CT_Tc, b: CT_Tc):
            top_most, other = (a, b) if a.top < b.top else (b, a)
            if top_most.top < other.top and top_most.bottom > other.bottom:
                raise InvalidSpanError("requested span not rectangular")

            left_most, other = (a, b) if a.left < b.left else (b, a)
            if left_most.left < other.left and left_most.right > other.right:
                raise InvalidSpanError("requested span not rectangular")

        raise_on_inverted_L(self, other_tc)
        raise_on_tee_shaped(self, other_tc)

        top = min(self.top, other_tc.top)
        left = min(self.left, other_tc.left)
        bottom = max(self.bottom, other_tc.bottom)
        right = max(self.right, other_tc.right)

        return top, left, bottom - top, right - left

    def _span_to_width(self, grid_width: int, top_tc: CT_Tc, vMerge: str | None):
        """Incorporate `w:tc` elements to the right until this cell spans `grid_width`.

        Incorporated `w:tc` elements are removed (replaced by gridSpan value).

        Raises |ValueError| if `grid_width` cannot be exactly achieved, such as when a
        merged cell would drive the span width greater than `grid_width` or if not
        enough grid columns are available to make this cell that wide. All content from
        incorporated cells is appended to `top_tc`. The val attribute of the vMerge
        element on the single remaining cell is set to `vMerge`. If `vMerge` is |None|,
        the vMerge element is removed if present.
        """
        self._move_content_to(top_tc)
        while self.grid_span < grid_width:
            self._swallow_next_tc(grid_width, top_tc)
        self.vMerge = vMerge

    def _swallow_next_tc(self, grid_width: int, top_tc: CT_Tc):
        """Extend the horizontal span of this `w:tc` element to incorporate the
        following `w:tc` element in the row and then delete that following `w:tc`
        element.

        Any content in the following `w:tc` element is appended to the content of
        `top_tc`. The width of the following `w:tc` element is added to this one, if
        present. Raises |InvalidSpanError| if the width of the resulting cell is greater
        than `grid_width` or if there is no next `<w:tc>` element in the row.
        """

        def raise_on_invalid_swallow(next_tc: CT_Tc | None):
            if next_tc is None:
                raise InvalidSpanError("not enough grid columns")
            if self.grid_span + next_tc.grid_span > grid_width:
                raise InvalidSpanError("span is not rectangular")

        next_tc = self._next_tc
        raise_on_invalid_swallow(next_tc)
        assert next_tc is not None
        next_tc._move_content_to(top_tc)
        self._add_width_of(next_tc)
        self.grid_span += next_tc.grid_span
        next_tc._remove()

    @property
    def _tbl(self) -> CT_Tbl:
        """The tbl element this tc element appears in."""
        return cast(CT_Tbl, self.xpath("./ancestor::w:tbl[position()=1]")[0])

    @property
    def _tc_above(self) -> CT_Tc:
        """The `w:tc` element immediately above this one in its grid column."""
        return self._tr_above.tc_at_grid_offset(self.grid_offset)

    @property
    def _tc_below(self) -> CT_Tc | None:
        """The tc element immediately below this one in its grid column."""
        tr_below = self._tr_below
        if tr_below is None:
            return None
        return tr_below.tc_at_grid_offset(self.grid_offset)

    @property
    def _tr(self) -> CT_Row:
        """The tr element this tc element appears in."""
        return cast(CT_Row, self.xpath("./ancestor::w:tr[position()=1]")[0])

    @property
    def _tr_above(self) -> CT_Row:
        """The tr element prior in sequence to the tr this cell appears in.

        Raises |ValueError| if called on a cell in the top-most row.
        """
        tr_aboves = self.xpath("./ancestor::w:tr[position()=1]/preceding-sibling::w:tr[1]")
        if not tr_aboves:
            raise ValueError("no tr above topmost tr in w:tbl")
        return tr_aboves[0]

    @property
    def _tr_below(self) -> CT_Row | None:
        """The tr element next in sequence after the tr this cell appears in, or |None|
        if this cell appears in the last row."""
        tr_lst = self._tbl.tr_lst
        tr_idx = tr_lst.index(self._tr)
        try:
            return tr_lst[tr_idx + 1]
        except IndexError:
            return None

    @property
    def _tr_idx(self) -> int:
        """The row index of the tr element this tc element appears in."""
        return self._tbl.tr_lst.index(self._tr)

class CT_TcBorders(BaseOxmlElement):
    """
    <w:tcBorders> element
    """
    top = ZeroOrOne('w:top')
    start = ZeroOrOne('w:start')
    bottom = ZeroOrOne('w:bottom',successors=('w:tblPr',) )
    end = ZeroOrOne('w:end')


    def new(cls):
        """
        Return a new ``<w:tcBorders>`` element
        """
        return parse_xml(
            '<w:tcBorders %s>\n'
            '</w:tcBorders>' % nsdecls('w')
        )

    def add_bottom_border(self, val, sz):
        bottom = CT_Bottom.new ( val, sz)
        return self._insert_bottom(bottom)


class CT_TcPr(BaseOxmlElement):
    """``<w:tcPr>`` element, defining table cell properties."""

    get_or_add_gridSpan: Callable[[], CT_DecimalNumber]
    get_or_add_tcW: Callable[[], CT_TblWidth]
    get_or_add_vAlign: Callable[[], CT_VerticalJc]
    _add_vMerge: Callable[[], CT_VMerge]
    _remove_gridSpan: Callable[[], None]
    _remove_vAlign: Callable[[], None]
    _remove_vMerge: Callable[[], None]

    _tag_seq = (
        "w:cnfStyle",
        "w:tcW",
        "w:gridSpan",
        "w:hMerge",
        "w:vMerge",
        "w:tcBorders",
        "w:shd",
        "w:noWrap",
        "w:tcMar",
        "w:textDirection",
        "w:tcFitText",
        "w:vAlign",
        "w:hideMark",
        "w:headers",
        "w:cellIns",
        "w:cellDel",
        "w:cellMerge",
        "w:tcPrChange",
    )
<<<<<<< HEAD
    tcW = ZeroOrOne("w:tcW", successors=_tag_seq[2:])
    gridSpan = ZeroOrOne("w:gridSpan", successors=_tag_seq[3:])
    tcBorders = ZeroOrOne("w:tcBorders", successors = ("w:tcPr",))
    vMerge = ZeroOrOne("w:vMerge", successors=_tag_seq[5:])
    shd = ZeroOrOne("w:shd", successors=_tag_seq[7:])
    vAlign = ZeroOrOne("w:vAlign", successors=_tag_seq[12:])

=======
    tcW: CT_TblWidth | None = ZeroOrOne(  # pyright: ignore[reportAssignmentType]
        "w:tcW", successors=_tag_seq[2:]
    )
    gridSpan: CT_DecimalNumber | None = ZeroOrOne(  # pyright: ignore[reportAssignmentType]
        "w:gridSpan", successors=_tag_seq[3:]
    )
    vMerge: CT_VMerge | None = ZeroOrOne(  # pyright: ignore[reportAssignmentType]
        "w:vMerge", successors=_tag_seq[5:]
    )
    vAlign: CT_VerticalJc | None = ZeroOrOne(  # pyright: ignore[reportAssignmentType]
        "w:vAlign", successors=_tag_seq[12:]
    )
>>>>>>> 0cf6d71f
    del _tag_seq

    @property
    def grid_span(self) -> int:
        """The integer number of columns this cell spans.

        Determined by ./w:gridSpan/@val, it defaults to 1.
        """
        gridSpan = self.gridSpan
        return 1 if gridSpan is None else gridSpan.val

    @grid_span.setter
    def grid_span(self, value: int):
        self._remove_gridSpan()
        if value > 1:
            self.get_or_add_gridSpan().val = value

    @property
    def vAlign_val(self):
        """Value of `w:val` attribute on  `w:vAlign` child.

        Value is |None| if `w:vAlign` child is not present. The `w:val` attribute on
        `w:vAlign` is required.
        """
        vAlign = self.vAlign
        if vAlign is None:
            return None
        return vAlign.val

    @vAlign_val.setter
    def vAlign_val(self, value: WD_CELL_VERTICAL_ALIGNMENT | None):
        if value is None:
            self._remove_vAlign()
            return
        self.get_or_add_vAlign().val = value

    @property
    def vMerge_val(self):
        """The value of the ./w:vMerge/@val attribute, or |None| if the w:vMerge element
        is not present."""
        vMerge = self.vMerge
        if vMerge is None:
            return None
        return vMerge.val

    @vMerge_val.setter
    def vMerge_val(self, value: str | None):
        self._remove_vMerge()
        if value is not None:
            self._add_vMerge().val = value

    @property
    def width(self) -> Length | None:
        """EMU length in `./w:tcW` or |None| if not present or its type is not 'dxa'."""
        tcW = self.tcW
        if tcW is None:
            return None
        return tcW.width

    @width.setter
    def width(self, value: Length):
        tcW = self.get_or_add_tcW()
        tcW.width = value


class CT_TrPr(BaseOxmlElement):
    """``<w:trPr>`` element, defining table row properties."""

    get_or_add_trHeight: Callable[[], CT_Height]

    _tag_seq = (
        "w:cnfStyle",
        "w:divId",
        "w:gridBefore",
        "w:gridAfter",
        "w:wBefore",
        "w:wAfter",
        "w:cantSplit",
        "w:trHeight",
        "w:tblHeader",
        "w:tblCellSpacing",
        "w:jc",
        "w:hidden",
        "w:ins",
        "w:del",
        "w:trPrChange",
    )
    gridAfter: CT_DecimalNumber | None = ZeroOrOne(  # pyright: ignore[reportAssignmentType]
        "w:gridAfter", successors=_tag_seq[4:]
    )
    gridBefore: CT_DecimalNumber | None = ZeroOrOne(  # pyright: ignore[reportAssignmentType]
        "w:gridBefore", successors=_tag_seq[3:]
    )
    trHeight: CT_Height | None = ZeroOrOne(  # pyright: ignore[reportAssignmentType]
        "w:trHeight", successors=_tag_seq[8:]
    )
    del _tag_seq

    @property
    def grid_after(self) -> int:
        """The number of unpopulated layout-grid cells at the end of this row."""
        gridAfter = self.gridAfter
        return 0 if gridAfter is None else gridAfter.val

    @property
    def grid_before(self) -> int:
        """The number of unpopulated layout-grid cells at the start of this row."""
        gridBefore = self.gridBefore
        return 0 if gridBefore is None else gridBefore.val

    @property
    def trHeight_hRule(self) -> WD_ROW_HEIGHT_RULE | None:
        """Return the value of `w:trHeight@w:hRule`, or |None| if not present."""
        trHeight = self.trHeight
        return None if trHeight is None else trHeight.hRule

    @trHeight_hRule.setter
    def trHeight_hRule(self, value: WD_ROW_HEIGHT_RULE | None):
        if value is None and self.trHeight is None:
            return
        trHeight = self.get_or_add_trHeight()
        trHeight.hRule = value

    @property
    def trHeight_val(self):
        """Return the value of `w:trHeight@w:val`, or |None| if not present."""
        trHeight = self.trHeight
        return None if trHeight is None else trHeight.val

    @trHeight_val.setter
    def trHeight_val(self, value: Length | None):
        if value is None and self.trHeight is None:
            return
        trHeight = self.get_or_add_trHeight()
        trHeight.val = value


class CT_VerticalJc(BaseOxmlElement):
    """`w:vAlign` element, specifying vertical alignment of cell."""

    val: WD_CELL_VERTICAL_ALIGNMENT = RequiredAttribute(  # pyright: ignore[reportAssignmentType]
        "w:val", WD_CELL_VERTICAL_ALIGNMENT
    )


class CT_VMerge(BaseOxmlElement):
    """``<w:vMerge>`` element, specifying vertical merging behavior of a cell."""

<<<<<<< HEAD
    val = OptionalAttribute("w:val", ST_Merge, default=ST_Merge.CONTINUE)


class CT_TblMar(BaseOxmlElement):
    """
    ``<w:tblCellMar>`` element
    """
    left = ZeroOrOne('w:left', successors=('w:tblCellMar',))
    right = ZeroOrOne('w:write', successors=('w:tblCellMar',))


class CT_Bottom(BaseOxmlElement):
    """
    <w:bottom> element
    """
    val= OptionalAttribute('w:val', ST_String)
    sz= OptionalAttribute('w:sz', ST_String)
    space = OptionalAttribute('w:space', ST_String)
    color = OptionalAttribute('w:color', ST_String)

    @classmethod
    def new(cls, val, sz):
        bottom = OxmlElement('w:bottom')
        bottom.val = val
        bottom.sz = sz
        bottom.space = "0"
        bottom.color = "auto"

        return bottom
=======
    val: str | None = OptionalAttribute(  # pyright: ignore[reportAssignmentType]
        "w:val", ST_Merge, default=ST_Merge.CONTINUE
    )
>>>>>>> 0cf6d71f
<|MERGE_RESOLUTION|>--- conflicted
+++ resolved
@@ -8,11 +8,8 @@
 from docx.exceptions import InvalidSpanError
 from docx.oxml.ns import nsdecls, qn, nsmap
 from docx.oxml.parser import parse_xml
-<<<<<<< HEAD
 from docx.oxml.parser import OxmlElement
-=======
 from docx.oxml.shared import CT_DecimalNumber
->>>>>>> 0cf6d71f
 from docx.oxml.simpletypes import (
     ST_Merge,
     ST_TblLayoutType,
@@ -347,28 +344,20 @@
         "w:tblDescription",
         "w:tblPrChange",
     )
-<<<<<<< HEAD
-    tblStyle = ZeroOrOne("w:tblStyle", successors=_tag_seq[1:])
-    bidiVisual = ZeroOrOne("w:bidiVisual", successors=_tag_seq[4:])
-    tblW =ZeroOrOne ("w:tblW", successors=("w:tblPr",))
-    tblCellMar = ZeroOrOne('w:tblCellMar', successors=("w:tblPr",))
-    jc = ZeroOrOne("w:jc", successors=_tag_seq[8:])
-    tblLayout = ZeroOrOne("w:tblLayout", successors=_tag_seq[13:])
-    tblBorders = ZeroOrOne("w:tblBorders", successors=("w:tblPr",))
-=======
     tblStyle: CT_String | None = ZeroOrOne(  # pyright: ignore[reportAssignmentType]
         "w:tblStyle", successors=_tag_seq[1:]
     )
     bidiVisual: CT_OnOff | None = ZeroOrOne(  # pyright: ignore[reportAssignmentType]
         "w:bidiVisual", successors=_tag_seq[4:]
     )
+    tblW = ZeroOrOne("w:tblW", successors=_tag_seq[7:])
     jc: CT_Jc | None = ZeroOrOne(  # pyright: ignore[reportAssignmentType]
         "w:jc", successors=_tag_seq[8:]
     )
     tblLayout: CT_TblLayoutType | None = ZeroOrOne(  # pyright: ignore[reportAssignmentType]
         "w:tblLayout", successors=_tag_seq[13:]
     )
->>>>>>> 0cf6d71f
+    tblCellMar = ZeroOrOne('w:tblCellMar', successors=_tag_seq[14:])
     del _tag_seq
 
     @property
@@ -866,28 +855,22 @@
         "w:cellMerge",
         "w:tcPrChange",
     )
-<<<<<<< HEAD
-    tcW = ZeroOrOne("w:tcW", successors=_tag_seq[2:])
-    gridSpan = ZeroOrOne("w:gridSpan", successors=_tag_seq[3:])
-    tcBorders = ZeroOrOne("w:tcBorders", successors = ("w:tcPr",))
-    vMerge = ZeroOrOne("w:vMerge", successors=_tag_seq[5:])
-    shd = ZeroOrOne("w:shd", successors=_tag_seq[7:])
-    vAlign = ZeroOrOne("w:vAlign", successors=_tag_seq[12:])
-
-=======
     tcW: CT_TblWidth | None = ZeroOrOne(  # pyright: ignore[reportAssignmentType]
         "w:tcW", successors=_tag_seq[2:]
     )
     gridSpan: CT_DecimalNumber | None = ZeroOrOne(  # pyright: ignore[reportAssignmentType]
         "w:gridSpan", successors=_tag_seq[3:]
     )
+    tcBorders: CT_TcBorders | None = ZeroOrOne(  # pyright: ignore[reportAssignmentType]
+        "w:tcBorders", successors=_tag_seq[6:]
+    )
+    shd = ZeroOrOne("w:shd", successors=_tag_seq[7:])
     vMerge: CT_VMerge | None = ZeroOrOne(  # pyright: ignore[reportAssignmentType]
         "w:vMerge", successors=_tag_seq[5:]
     )
     vAlign: CT_VerticalJc | None = ZeroOrOne(  # pyright: ignore[reportAssignmentType]
         "w:vAlign", successors=_tag_seq[12:]
     )
->>>>>>> 0cf6d71f
     del _tag_seq
 
     @property
@@ -1036,8 +1019,9 @@
 class CT_VMerge(BaseOxmlElement):
     """``<w:vMerge>`` element, specifying vertical merging behavior of a cell."""
 
-<<<<<<< HEAD
-    val = OptionalAttribute("w:val", ST_Merge, default=ST_Merge.CONTINUE)
+    val: str | None = OptionalAttribute(  # pyright: ignore[reportAssignmentType]
+        "w:val", ST_Merge, default=ST_Merge.CONTINUE
+    )
 
 
 class CT_TblMar(BaseOxmlElement):
@@ -1065,9 +1049,4 @@
         bottom.space = "0"
         bottom.color = "auto"
 
-        return bottom
-=======
-    val: str | None = OptionalAttribute(  # pyright: ignore[reportAssignmentType]
-        "w:val", ST_Merge, default=ST_Merge.CONTINUE
-    )
->>>>>>> 0cf6d71f
+        return bottom