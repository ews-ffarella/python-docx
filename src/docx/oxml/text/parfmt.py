"""Custom element classes related to paragraph properties (CT_PPr)."""

from __future__ import annotations

from typing import TYPE_CHECKING, Callable

from docx.enum.text import (
    WD_ALIGN_PARAGRAPH,
    WD_LINE_SPACING,
    WD_TAB_ALIGNMENT,
    WD_TAB_LEADER,
)
from docx.oxml.simpletypes import ST_SignedTwipsMeasure, ST_TwipsMeasure
from docx.oxml.xmlchemy import (
    BaseOxmlElement,
    OneOrMore,
    OptionalAttribute,
    RequiredAttribute,
    ZeroOrOne,
)
from docx.shared import Length

if TYPE_CHECKING:
    from docx.oxml.section import CT_SectPr
    from docx.oxml.shared import CT_String


class CT_Ind(BaseOxmlElement):
    """``<w:ind>`` element, specifying paragraph indentation."""

    left: Length | None = OptionalAttribute(  # pyright: ignore[reportAssignmentType]
        "w:left", ST_SignedTwipsMeasure
    )
    right: Length | None = OptionalAttribute(  # pyright: ignore[reportAssignmentType]
        "w:right", ST_SignedTwipsMeasure
    )
    firstLine: Length | None = OptionalAttribute(  # pyright: ignore[reportAssignmentType]
        "w:firstLine", ST_TwipsMeasure
    )
    hanging: Length | None = OptionalAttribute(  # pyright: ignore[reportAssignmentType]
        "w:hanging", ST_TwipsMeasure
    )


class CT_Jc(BaseOxmlElement):
    """``<w:jc>`` element, specifying paragraph justification."""

    val: WD_ALIGN_PARAGRAPH = RequiredAttribute(  # pyright: ignore[reportAssignmentType]
        "w:val", WD_ALIGN_PARAGRAPH
    )


class CT_PPr(BaseOxmlElement):
    """``<w:pPr>`` element, containing the properties for a paragraph."""

    get_or_add_ind: Callable[[], CT_Ind]
    get_or_add_pStyle: Callable[[], CT_String]
    _insert_sectPr: Callable[[CT_SectPr], None]
    _remove_pStyle: Callable[[], None]
    _remove_sectPr: Callable[[], None]

    _tag_seq = (
        "w:pStyle",
        "w:keepNext",
        "w:keepLines",
        "w:pageBreakBefore",
        "w:framePr",
        "w:widowControl",
        "w:numPr",
        "w:suppressLineNumbers",
        "w:pBdr",
        "w:shd",
        "w:tabs",
        "w:suppressAutoHyphens",
        "w:kinsoku",
        "w:wordWrap",
        "w:overflowPunct",
        "w:topLinePunct",
        "w:autoSpaceDE",
        "w:autoSpaceDN",
        "w:bidi",
        "w:adjustRightInd",
        "w:snapToGrid",
        "w:spacing",
        "w:ind",
        "w:contextualSpacing",
        "w:mirrorIndents",
        "w:suppressOverlap",
        "w:jc",
        "w:textDirection",
        "w:textAlignment",
        "w:textboxTightWrap",
        "w:outlineLvl",
        "w:divId",
        "w:cnfStyle",
        "w:rPr",
        "w:sectPr",
        "w:pPrChange",
    )
    pStyle: CT_String | None = ZeroOrOne(  # pyright: ignore[reportAssignmentType]
        "w:pStyle", successors=_tag_seq[1:]
    )
    keepNext = ZeroOrOne("w:keepNext", successors=_tag_seq[2:])
    keepLines = ZeroOrOne("w:keepLines", successors=_tag_seq[3:])
    pageBreakBefore = ZeroOrOne("w:pageBreakBefore", successors=_tag_seq[4:])
    widowControl = ZeroOrOne("w:widowControl", successors=_tag_seq[6:])
    numPr = ZeroOrOne("w:numPr", successors=_tag_seq[7:])
    tabs = ZeroOrOne("w:tabs", successors=_tag_seq[11:])
    spacing = ZeroOrOne("w:spacing", successors=_tag_seq[22:])
    ind: CT_Ind | None = ZeroOrOne(  # pyright: ignore[reportAssignmentType]
        "w:ind", successors=_tag_seq[23:]
    )
    jc = ZeroOrOne("w:jc", successors=_tag_seq[27:])
    rPr = ZeroOrOne("w:rPr", successors=_tag_seq[34:])
    sectPr = ZeroOrOne("w:sectPr", successors=_tag_seq[35:])
    del _tag_seq

    @property
<<<<<<< HEAD
    def rpr(self):
        return self.rPr

    @property
    def first_line_indent(self):
=======
    def first_line_indent(self) -> Length | None:
>>>>>>> 0cf6d71f
        """A |Length| value calculated from the values of `w:ind/@w:firstLine` and
        `w:ind/@w:hanging`.

        Returns |None| if the `w:ind` child is not present.
        """
        ind = self.ind
        if ind is None:
            return None
        hanging = ind.hanging
        if hanging is not None:
            return Length(-hanging)
        firstLine = ind.firstLine
        if firstLine is None:
            return None
        return firstLine

    @first_line_indent.setter
    def first_line_indent(self, value: Length | None):
        if self.ind is None and value is None:
            return
        ind = self.get_or_add_ind()
        ind.firstLine = ind.hanging = None
        if value is None:
            return
        elif value < 0:
            ind.hanging = -value
        else:
            ind.firstLine = value

    @property
    def ind_left(self) -> Length | None:
        """The value of `w:ind/@w:left` or |None| if not present."""
        ind = self.ind
        if ind is None:
            return None
        return ind.left

    @ind_left.setter
    def ind_left(self, value: Length | None):
        if value is None and self.ind is None:
            return
        ind = self.get_or_add_ind()
        ind.left = value

    @property
    def ind_right(self) -> Length | None:
        """The value of `w:ind/@w:right` or |None| if not present."""
        ind = self.ind
        if ind is None:
            return None
        return ind.right

    @ind_right.setter
    def ind_right(self, value: Length | None):
        if value is None and self.ind is None:
            return
        ind = self.get_or_add_ind()
        ind.right = value

    @property
    def jc_val(self) -> WD_ALIGN_PARAGRAPH | None:
        """Value of the `<w:jc>` child element or |None| if not present."""
        return self.jc.val if self.jc is not None else None

    @jc_val.setter
    def jc_val(self, value):
        if value is None:
            self._remove_jc()
            return
        self.get_or_add_jc().val = value

    @property
    def keepLines_val(self):
        """The value of `keepLines/@val` or |None| if not present."""
        keepLines = self.keepLines
        if keepLines is None:
            return None
        return keepLines.val

    @keepLines_val.setter
    def keepLines_val(self, value):
        if value is None:
            self._remove_keepLines()
        else:
            self.get_or_add_keepLines().val = value

    @property
    def keepNext_val(self):
        """The value of `keepNext/@val` or |None| if not present."""
        keepNext = self.keepNext
        if keepNext is None:
            return None
        return keepNext.val

    @keepNext_val.setter
    def keepNext_val(self, value):
        if value is None:
            self._remove_keepNext()
        else:
            self.get_or_add_keepNext().val = value

    @property
    def pageBreakBefore_val(self):
        """The value of `pageBreakBefore/@val` or |None| if not present."""
        pageBreakBefore = self.pageBreakBefore
        if pageBreakBefore is None:
            return None
        return pageBreakBefore.val

    @pageBreakBefore_val.setter
    def pageBreakBefore_val(self, value):
        if value is None:
            self._remove_pageBreakBefore()
        else:
            self.get_or_add_pageBreakBefore().val = value

    @property
    def spacing_after(self):
        """The value of `w:spacing/@w:after` or |None| if not present."""
        spacing = self.spacing
        if spacing is None:
            return None
        return spacing.after

    @spacing_after.setter
    def spacing_after(self, value):
        if value is None and self.spacing is None:
            return
        self.get_or_add_spacing().after = value

    @property
    def spacing_before(self):
        """The value of `w:spacing/@w:before` or |None| if not present."""
        spacing = self.spacing
        if spacing is None:
            return None
        return spacing.before

    @spacing_before.setter
    def spacing_before(self, value):
        if value is None and self.spacing is None:
            return
        self.get_or_add_spacing().before = value

    @property
    def spacing_line(self):
        """The value of `w:spacing/@w:line` or |None| if not present."""
        spacing = self.spacing
        if spacing is None:
            return None
        return spacing.line

    @spacing_line.setter
    def spacing_line(self, value):
        if value is None and self.spacing is None:
            return
        self.get_or_add_spacing().line = value

    @property
    def spacing_lineRule(self):
        """The value of `w:spacing/@w:lineRule` as a member of the :ref:`WdLineSpacing`
        enumeration.

        Only the `MULTIPLE`, `EXACTLY`, and `AT_LEAST` members are used. It is the
        responsibility of the client to calculate the use of `SINGLE`, `DOUBLE`, and
        `MULTIPLE` based on the value of `w:spacing/@w:line` if that behavior is
        desired.
        """
        spacing = self.spacing
        if spacing is None:
            return None
        lineRule = spacing.lineRule
        if lineRule is None and spacing.line is not None:
            return WD_LINE_SPACING.MULTIPLE
        return lineRule

    @spacing_lineRule.setter
    def spacing_lineRule(self, value):
        if value is None and self.spacing is None:
            return
        self.get_or_add_spacing().lineRule = value

    @property
    def style(self) -> str | None:
        """String contained in `./w:pStyle/@val`, or None if child is not present."""
        pStyle = self.pStyle
        if pStyle is None:
            return None
        return pStyle.val

    @style.setter
    def style(self, style: str | None):
        """Set `./w:pStyle/@val` `style`, adding a new element if necessary.

        If `style` is |None|, remove `./w:pStyle` when present.
        """
        if style is None:
            self._remove_pStyle()
            return
        pStyle = self.get_or_add_pStyle()
        pStyle.val = style

    @property
    def widowControl_val(self):
        """The value of `widowControl/@val` or |None| if not present."""
        widowControl = self.widowControl
        if widowControl is None:
            return None
        return widowControl.val

    @widowControl_val.setter
    def widowControl_val(self, value):
        if value is None:
            self._remove_widowControl()
        else:
            self.get_or_add_widowControl().val = value

    @property
    def sectpr(self):
        return self.sectPr

class CT_Spacing(BaseOxmlElement):
    """``<w:spacing>`` element, specifying paragraph spacing attributes such as space
    before and line spacing."""

    after = OptionalAttribute("w:after", ST_TwipsMeasure)
    before = OptionalAttribute("w:before", ST_TwipsMeasure)
    line = OptionalAttribute("w:line", ST_SignedTwipsMeasure)
    lineRule = OptionalAttribute("w:lineRule", WD_LINE_SPACING)


class CT_TabStop(BaseOxmlElement):
    """`<w:tab>` element, representing an individual tab stop.

    Overloaded to use for a tab-character in a run, which also uses the w:tab tag but
    only needs a __str__ method.
    """

    val: WD_TAB_ALIGNMENT = RequiredAttribute(  # pyright: ignore[reportAssignmentType]
        "w:val", WD_TAB_ALIGNMENT
    )
    leader: WD_TAB_LEADER | None = OptionalAttribute(  # pyright: ignore[reportAssignmentType]
        "w:leader", WD_TAB_LEADER, default=WD_TAB_LEADER.SPACES
    )
    pos: Length = RequiredAttribute(  # pyright: ignore[reportAssignmentType]
        "w:pos", ST_SignedTwipsMeasure
    )

    def __str__(self) -> str:
        """Text equivalent of a `w:tab` element appearing in a run.

        Allows text of run inner-content to be accessed consistently across all text
        inner-content.
        """
        return "\t"


class CT_TabStops(BaseOxmlElement):
    """``<w:tabs>`` element, container for a sorted sequence of tab stops."""

    tab = OneOrMore("w:tab", successors=())

    def insert_tab_in_order(self, pos, align, leader):
        """Insert a newly created `w:tab` child element in `pos` order."""
        new_tab = self._new_tab()
        new_tab.pos, new_tab.val, new_tab.leader = pos, align, leader
        for tab in self.tab_lst:
            if new_tab.pos < tab.pos:
                tab.addprevious(new_tab)
                return new_tab
        self.append(new_tab)
        return new_tab<|MERGE_RESOLUTION|>--- conflicted
+++ resolved
@@ -116,15 +116,11 @@
     del _tag_seq
 
     @property
-<<<<<<< HEAD
     def rpr(self):
         return self.rPr
 
     @property
-    def first_line_indent(self):
-=======
     def first_line_indent(self) -> Length | None:
->>>>>>> 0cf6d71f
         """A |Length| value calculated from the values of `w:ind/@w:firstLine` and
         `w:ind/@w:hanging`.
 
