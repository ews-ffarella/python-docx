--- conflicted
+++ resolved
@@ -167,7 +167,6 @@
         pPr.style = style
 
     @property
-<<<<<<< HEAD
     def ppr(self):
         return self.pPr
 
@@ -175,11 +174,8 @@
     def ppr(self, value):
         self.copy_ppr(value)
 
-    @property  # pyright: ignore[reportIncompatibleVariableOverride]
-    def text(self):
-=======
-    def text(self):  # pyright: ignore[reportIncompatibleMethodOverride]
->>>>>>> 0cf6d71f
+    @property
+    def text(self):  # pyright: ignore[reportIncompatibleVariableOverride]
         """The textual content of this paragraph.
 
         Inner-content child elements like `w:r` and `w:hyperlink` are translated to
