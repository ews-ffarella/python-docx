"""Paragraph-related proxy types."""

from __future__ import annotations

from typing import TYPE_CHECKING, Iterator, List, cast

<<<<<<< HEAD
from typing_extensions import Self
from datetime import datetime

from docx import types as t
=======
>>>>>>> 0cf6d71f
from docx.enum.style import WD_STYLE_TYPE
from docx.oxml.text.run import CT_R
from docx.shared import StoryChild
from docx.styles.style import ParagraphStyle
from docx.text.hyperlink import Hyperlink
from docx.text.pagebreak import RenderedPageBreak
from docx.text.parfmt import ParagraphFormat
from docx.text.run import Run
from docx.text.delrun import Del
from docx.text.insrun import Ins
from docx.shared import Parented

if TYPE_CHECKING:
    import docx.types as t
    from docx.enum.text import WD_PARAGRAPH_ALIGNMENT
    from docx.oxml.text.paragraph import CT_P
    from docx.styles.style import CharacterStyle


class Paragraph(StoryChild):
    """Proxy object wrapping a `<w:p>` element."""

    def __init__(self, p: CT_P, parent: t.ProvidesStoryPart):
        super(Paragraph, self).__init__(parent)
        self._p = self._element = self.element = p

    def add_run(self, text: str | None = None, style: str | CharacterStyle | None = None) -> Run:
        """Append run containing `text` and having character-style `style`.

        `text` can contain tab (``\\t``) characters, which are converted to the
        appropriate XML form for a tab. `text` can also include newline (``\\n``) or
        carriage return (``\\r``) characters, each of which is converted to a line
        break. When `text` is `None`, the new run is empty.
        """
        r = self._p.add_r()
        run = Run(r, self)
        if text:
            run.text = text
        if style:
            run.style = style
        return run

    def add_ins(
            self,
            text: str | None = None,
            style: str | CharacterStyle | None = None
    ) -> Ins:
        i = self._p.add_i()

        irun = Ins(i, self)
        run = None
        if text:
            run = irun.add_run(text)
        if run is not None and style is not None:
            run.style = style

        return irun

    def add_del(
            self, deltext=None
    ) -> Del:

        d = self._p.add_d()

        drun = Del(d, self)
        if deltext:
            drun.add_text(deltext)

        return drun

    def delete(self):
        """
        delete the content of the paragraph
        """
        self._p.getparent().remove(self._p)
        self._p = self._element = None

    def add_comment(self, text, author='python-docx', initials='pd', dtime=None, rangeStart=0, rangeEnd=0,
                    comment_part=None):
        if comment_part is None:
            comment_part = self.part._comments_part.element
        if dtime is None:
            dtime = str(datetime.now()).replace(' ', 'T')
        comment = self._p.add_comm(author, comment_part, initials, dtime, text, rangeStart, rangeEnd)

        return comment

    def add_footnote(self, text):
        footnotes_part = self.part._footnotes_part.element
        footnote = self._p.add_fn(text, footnotes_part)

        return footnote

    def merge_paragraph(self, otherParagraph):
        r_lst = otherParagraph.runs
        self.append_runs(r_lst)

    def append_runs(self, runs):
        self.add_run(' ')
        for run in runs:
            self._p.append(run._r)

    @property
    def alignment(self) -> WD_PARAGRAPH_ALIGNMENT | None:
        """A member of the :ref:`WdParagraphAlignment` enumeration specifying the
        justification setting for this paragraph.

        A value of |None| indicates the paragraph has no directly-applied alignment
        value and will inherit its alignment value from its style hierarchy. Assigning
        |None| to this property removes any directly-applied alignment value.
        """
        return self._p.alignment

    @alignment.setter
    def alignment(self, value: WD_PARAGRAPH_ALIGNMENT):
        self._p.alignment = value

    def clear(self):
        """Return this same paragraph after removing all its content.

        Paragraph-level formatting, such as style, is preserved.
        """
        self._p.clear_content()
        return self

    @property
    def contains_page_break(self) -> bool:
        """`True` when one or more rendered page-breaks occur in this paragraph."""
        return bool(self._p.lastRenderedPageBreaks)

    @property
    def hyperlinks(self) -> List[Hyperlink]:
        """A |Hyperlink| instance for each hyperlink in this paragraph."""
        return [Hyperlink(hyperlink, self) for hyperlink in self._p.hyperlink_lst]

    def insert_paragraph_before(
        self, text: str | None = None, style: str | ParagraphStyle | None = None
    ) -> Paragraph:
        """Return a newly created paragraph, inserted directly before this paragraph.

        If `text` is supplied, the new paragraph contains that text in a single run. If
        `style` is provided, that style is assigned to the new paragraph.
        """
        paragraph = self._insert_paragraph_before()
        if text:
            paragraph.add_run(text)
        if style is not None:
            paragraph.style = style
        return paragraph

    def insert_paragraph_after(self, text=None, style=None):
        """
        Return a newly created paragraph, inserted directly before this
        paragraph. If *text* is supplied, the new paragraph contains that
        text in a single run. If *style* is provided, that style is assigned
        to the new paragraph.
        """
        paragraph = self._insert_paragraph_after()
        if text:
            paragraph.add_run(text)
        if style is not None:
            paragraph.style = style
        return paragraph

    def iter_inner_content(self) -> Iterator[Run | Hyperlink]:
        """Generate the runs and hyperlinks in this paragraph, in the order they appear.

        The content in a paragraph consists of both runs and hyperlinks. This method
        allows accessing each of those separately, in document order, for when the
        precise position of the hyperlink within the paragraph text is important. Note
        that a hyperlink itself contains runs.
        """
        for r_or_hlink in self._p.inner_content_elements:
            yield (
                Run(r_or_hlink, self)
                if isinstance(r_or_hlink, CT_R)
                else Hyperlink(r_or_hlink, self)
            )

    @property
    def paragraph_format(self):
        """The |ParagraphFormat| object providing access to the formatting properties
        for this paragraph, such as line spacing and indentation."""
        return ParagraphFormat(self._element)

    @property
    def rendered_page_breaks(self) -> List[RenderedPageBreak]:
        """All rendered page-breaks in this paragraph.

        Most often an empty list, sometimes contains one page-break, but can contain
        more than one is rare or contrived cases.
        """
        return [RenderedPageBreak(lrpb, self) for lrpb in self._p.lastRenderedPageBreaks]

    @property
    def runs(self) -> List[Run]:
        """Sequence of |Run| instances corresponding to the <w:r> elements in this
        paragraph."""
        return [Run(r, self) for r in self._p.r_lst]

    @property
    def all_runs(self):
        return [Run(r, self) for r in self._p.xpath('.//w:r[not(ancestor::w:r)]')]

    @property
    def ins(self) -> List[Ins]:
        """
        Sequence of |Ins| instances corresponding to the <w:ins> elements in this paragraph
        """
        return [Ins(i, self) for i in self._p.i_lst]

    @property
    def dels(self) -> List[Del]:
        """
        Sequence of |Del| instances corresponding to the <w:del> elements in this paragraph
        """
        return [Del(d, self) for d in self._p.d_lst]

    @property
    def style(self) -> ParagraphStyle | None:
        """Read/Write.

        |_ParagraphStyle| object representing the style assigned to this paragraph. If
        no explicit style is assigned to this paragraph, its value is the default
        paragraph style for the document. A paragraph style name can be assigned in lieu
        of a paragraph style object. Assigning |None| removes any applied style, making
        its effective value the default paragraph style for the document.
        """
        style_id = self._p.style
        style = self.part.get_style(style_id, WD_STYLE_TYPE.PARAGRAPH)
        return cast(ParagraphStyle, style)

    @style.setter
    def style(self, style_or_name: str | ParagraphStyle | None):
        style_id = self.part.get_style_id(style_or_name, WD_STYLE_TYPE.PARAGRAPH)
        self._p.style = style_id

    @property
    def text(self) -> str:
        """The textual content of this paragraph.

        The text includes the visible-text portion of any hyperlinks in the paragraph.
        Tabs and line breaks in the XML are mapped to ``\\t`` and ``\\n`` characters
        respectively.

        Assigning text to this property causes all existing paragraph content to be
        replaced with a single run containing the assigned text. A ``\\t`` character in
        the text is mapped to a ``<w:tab/>`` element and each ``\\n`` or ``\\r``
        character is mapped to a line break. Paragraph-level formatting, such as style,
        is preserved. All run-level formatting, such as bold or italic, is removed.
        """
        return self._p.text

    @property
    def header_level(self):
        '''
        input Paragraph Object
        output Paragraph level in case of header or returns None
        '''
        headerPattern = re.compile(".*Heading (\d+)$")
        level = 0
        if headerPattern.match(self.style.name):
            level = int(self.style.name.lower().split('heading')[-1].strip())
        return level

    @property
    def NumId(self):
        '''
        returns NumId val in case of paragraph has numbering
        else: return None
        '''
        try:
            return self._p.pPr.numPr.numId.val
        except:
            return None

    @property
    def list_lvl(self):
        '''
        returns ilvl val in case of paragraph has a numbering level
        else: return None
        '''
        try:
            return self._p.pPr.numPr.ilvl.val
        except:
            return None

    @property
    def list_info(self):
        '''
        returns tuple (has numbering info, numId value, ilvl value)
        '''
        if self.NumId and self.list_lvl:
            return True, self.NumId, self.list_lvl
        else:
            return False, 0, 0

    @property
    def is_heading(self):
        return True if self.header_level else False

    @property
    def full_text(self):
        return u"".join([r.text for r in self.all_runs])

    @property
    def footnotes(self):
        if self._p.footnote_ids is not None:
            return True
        else:
            return False

    @property
    def comments(self):
        runs_comments = [run.comments for run in self.all_runs]
        return [comment for comments in runs_comments for comment in comments]

    @text.setter
    def text(self, text: str | None):
        self.clear()
        self.add_run(text)

    def _insert_paragraph_before(self):
        """Return a newly created paragraph, inserted directly before this paragraph."""
        p = self._p.add_p_before()
        return Paragraph(p, self._parent)

    def _insert_paragraph_after(self):
        """
        Return a newly created paragraph, inserted directly before this
        paragraph.
        """
        p = self._p.add_p_after()
        return Paragraph(p, self._parent)<|MERGE_RESOLUTION|>--- conflicted
+++ resolved
@@ -3,14 +3,8 @@
 from __future__ import annotations
 
 from typing import TYPE_CHECKING, Iterator, List, cast
-
-<<<<<<< HEAD
-from typing_extensions import Self
 from datetime import datetime
 
-from docx import types as t
-=======
->>>>>>> 0cf6d71f
 from docx.enum.style import WD_STYLE_TYPE
 from docx.oxml.text.run import CT_R
 from docx.shared import StoryChild
@@ -21,7 +15,6 @@
 from docx.text.run import Run
 from docx.text.delrun import Del
 from docx.text.insrun import Ins
-from docx.shared import Parented
 
 if TYPE_CHECKING:
     import docx.types as t
