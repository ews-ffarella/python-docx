--- conflicted
+++ resolved
@@ -47,19 +47,15 @@
         properties for this document."""
         return self._core_properties_part.core_properties
 
-<<<<<<< HEAD
+    @property
+    def custom_properties(self):
+        """
+        |CustomProperties| object providing read/write access to the
+        custom properties for this document.
+        """
+        return self._custom_properties_part.custom_properties
+
     def iter_rels(self) -> Iterator[_Relationship]:
-=======
-    @property
-    def custom_properties(self):
-        """
-        |CustomProperties| object providing read/write access to the 
-        custom properties for this document.
-        """
-        return self._custom_properties_part.custom_properties
-
-    def iter_rels(self):
->>>>>>> 24086982
         """Generate exactly one reference to each relationship in the package by
         performing a depth-first traversal of the rels graph."""
 
@@ -193,7 +189,7 @@
             core_properties_part = CorePropertiesPart.default(self)
             self.relate_to(core_properties_part, RT.CORE_PROPERTIES)
             return core_properties_part
-    
+
     @property
     def _comments_part(self):
         """
@@ -203,9 +199,22 @@
         try:
             return self.part_related_by(RT.COMMENTS)
         except KeyError:
-            comments_part = CommentsPart.default(self) 
+            comments_part = CommentsPart.default(self)
             self.relate_to(comments_part, RT.COMMENTS)
             return comments_part
+
+    @property
+    def _custom_properties_part(self):
+        """
+        |CustomPropertiesPart| object related to this package. Creates
+        a default custom properties part if one is not present (not common).
+        """
+        try:
+            return self.part_related_by(RT.CUSTOM_PROPERTIES)
+        except KeyError:
+            custom_properties_part = CustomPropertiesPart.default(self)
+            self.relate_to(custom_properties_part, RT.CUSTOM_PROPERTIES)
+            return custom_properties_part
 
     @property
     def _footnotes_part(self):
@@ -219,19 +228,6 @@
             footnotes_part = FootnotesPart.default(self)
             self.relate_to(footnotes_part, RT.FOOTNOTES)
             return  footnotes_part
-
-    @property
-    def _custom_properties_part(self):
-        """
-        |CustomPropertiesPart| object related to this package. Creates
-        a default custom properties part if one is not present (not common).
-        """
-        try:
-            return self.part_related_by(RT.CUSTOM_PROPERTIES)
-        except KeyError:
-            custom_properties_part = CustomPropertiesPart.default(self)
-            self.relate_to(custom_properties_part, RT.CUSTOM_PROPERTIES)
-            return custom_properties_part
 
 
 class Unmarshaller:
